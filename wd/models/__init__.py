from wd.models.regseg import RegSeg48
from wd.models.segnet import SegNet
from wd.models.random import Random
from wd.models.lawin import Lawin, Laweed, DoubleLawin, DoubleLaweed, SplitLawin, SplitLaweed

MODELS = {
    'segnet': SegNet,
    'regseg48': RegSeg48,
    'random': Random,
    'lawin': Lawin,
    'laweed': Laweed,
    'doublelawin': DoubleLawin,
    "doublelaweed": DoubleLaweed,
<<<<<<< HEAD
    'splitlaweed': SplitLaweed,
    'splitlawin': SplitLawin
=======
    "splitlawin": SplitLawin,
    'splitlaweed': SplitLaweed
>>>>>>> 6a6743e7
}<|MERGE_RESOLUTION|>--- conflicted
+++ resolved
@@ -11,11 +11,6 @@
     'laweed': Laweed,
     'doublelawin': DoubleLawin,
     "doublelaweed": DoubleLaweed,
-<<<<<<< HEAD
     'splitlaweed': SplitLaweed,
     'splitlawin': SplitLawin
-=======
-    "splitlawin": SplitLawin,
-    'splitlaweed': SplitLaweed
->>>>>>> 6a6743e7
 }